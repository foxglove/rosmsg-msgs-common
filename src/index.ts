<<<<<<< HEAD
// This Source Code Form is subject to the terms of the Mozilla Public
// License, v2.0. If a copy of the MPL was not distributed with this
// file, You can obtain one at http://mozilla.org/MPL/2.0/

import { parse, ParseOptions, RosMsgDefinition } from "@foxglove/rosmsg";
=======
import { parse, RosMsgDefinition } from "@foxglove/rosmsg";
>>>>>>> b91d475b
import { mkdir, readdir, readFile, writeFile } from "fs/promises";
import { join, basename, sep } from "path";
import { format, Options } from "prettier";

const LICENSE = `// This Source Code Form is subject to the terms of the Mozilla Public
// License, v2.0. If a copy of the MPL was not distributed with this
// file, You can obtain one at http://mozilla.org/MPL/2.0/`;

const PRETTIER_OPTS: Options = {
  parser: "babel",
  arrowParens: "always",
  printWidth: 100,
  trailingComma: "all",
  tabWidth: 2,
  semi: true,
};

async function main() {
  const msgdefsRos1Path = join(__dirname, "..", "msgdefs", "ros1");
  const msgdefsRos2Path = join(__dirname, "..", "msgdefs", "ros2");
  const distDir = join(__dirname, "..", "dist");
  const libFile = join(distDir, "index.js");
  const declFile = join(distDir, "index.d.ts");
  const definitionsByGroup = new Map<string, Record<string, RosMsgDefinition>>([
    ["ros1", {}],
    ["ros2", {}],
  ]);

  await loadDefinitions(msgdefsRos1Path, definitionsByGroup.get("ros1")!, {});
  await loadDefinitions(msgdefsRos2Path, definitionsByGroup.get("ros2")!, { ros2: true });

  const libOutput = generateLibrary(definitionsByGroup);
  const declOutput = generateDefinitions(definitionsByGroup);

  await mkdir(distDir, { recursive: true });
  await writeFile(libFile, libOutput);
  await writeFile(declFile, declOutput);
}

async function getMsgFiles(dir: string): Promise<string[]> {
  let output: string[] = [];
  for (const entry of await readdir(dir, { withFileTypes: true })) {
    if (entry.isDirectory()) {
      output = output.concat(await getMsgFiles(join(dir, entry.name)));
    } else if (entry.isFile() && entry.name.endsWith(".msg")) {
      output.push(join(dir, entry.name));
    }
  }
  return output;
}

async function loadDefinitions(
  msgdefsPath: string,
  definitions: Record<string, RosMsgDefinition>,
  parseOptions: ParseOptions,
): Promise<void> {
  const msgFiles = await getMsgFiles(msgdefsPath);
  for (const filename of msgFiles) {
    const dataType = filenameToDataType(filename);
    const typeName = dataTypeToTypeName(dataType);
    const msgdef = await readFile(filename, { encoding: "utf8" });
    const schema = parse(msgdef, parseOptions);
    (schema[0] as RosMsgDefinition).name = typeName;
    for (const entry of schema) {
      if (entry.name == undefined) {
        throw new Error(`Failed to parse ${dataType} from ${filename}`);
      }
      definitions[entry.name] = entry;
    }
  }
}

function filenameToDataType(filename: string): string {
  const parts = filename.split(sep);
  const newParts: string[] = [];
  const baseTypeName = basename(parts.pop()!, ".msg");
  while (parts.length > 0) {
    const part = parts.pop()!;
    newParts.unshift(part);
    if (part !== "msg") {
      break;
    }
  }
  return `${newParts.join("/")}/${baseTypeName}`;
}

function dataTypeToTypeName(dataType: string): string {
  const parts = dataType.split("/");
  if (parts.length < 2) {
    throw new Error(`Invalid data type: ${dataType}`);
  }
  const pkg = parts[0]!;
  if (pkg === "msg") {
    throw new Error(`dataType=${dataType}`);
  }
  const name = parts[parts.length - 1]!;
  return `${pkg}/${name}`;
}

function generateLibrary(
  definitionsByGroup: Map<string, Record<string, RosMsgDefinition>>,
): string {
  let lib = `${LICENSE}\n`;
  for (const [groupName, definitions] of definitionsByGroup.entries()) {
    lib += `
const ${groupName}Definitions = ${JSON.stringify(definitions)}
module.exports.${groupName} = ${groupName}Definitions
`;
  }
  return format(lib, PRETTIER_OPTS);
}

function generateDefinitions(
  definitionsByGroup: Map<string, Record<string, RosMsgDefinition>>,
): string {
  const ros1Entries = Object.keys(definitionsByGroup.get("ros1")!)
    .sort()
    .map((key) => `    "${key}": RosMsgDefinition;`)
    .join("\n");
  const ros2Entries = Object.keys(definitionsByGroup.get("ros2")!)
    .sort()
    .map((key) => `  "${key}": RosMsgDefinition;`)
    .join("\n");
  return `${LICENSE}

import { RosMsgDefinition } from "@foxglove/rosmsg";

<<<<<<< HEAD
declare module "@foxglove/rosmsg-msgs-common" {
  type Ros1MsgCommonDefinitions = {
${ros1Entries}
  };

  type Ros2MsgCommonDefinitions = {
${ros2Entries}
  };

  const ros1: Ros1MsgCommonDefinitions;
  const ros2: Ros2MsgCommonDefinitions;
  export { ros1, ros2 };
}
=======
export type RosMsgCommonDefinitions = {
${entries}
};

declare const definitions: RosMsgCommonDefinitions;
export { definitions };
>>>>>>> b91d475b
`;
}

void main();<|MERGE_RESOLUTION|>--- conflicted
+++ resolved
@@ -1,12 +1,4 @@
-<<<<<<< HEAD
-// This Source Code Form is subject to the terms of the Mozilla Public
-// License, v2.0. If a copy of the MPL was not distributed with this
-// file, You can obtain one at http://mozilla.org/MPL/2.0/
-
 import { parse, ParseOptions, RosMsgDefinition } from "@foxglove/rosmsg";
-=======
-import { parse, RosMsgDefinition } from "@foxglove/rosmsg";
->>>>>>> b91d475b
 import { mkdir, readdir, readFile, writeFile } from "fs/promises";
 import { join, basename, sep } from "path";
 import { format, Options } from "prettier";
@@ -134,28 +126,17 @@
 
 import { RosMsgDefinition } from "@foxglove/rosmsg";
 
-<<<<<<< HEAD
-declare module "@foxglove/rosmsg-msgs-common" {
-  type Ros1MsgCommonDefinitions = {
+export type Ros1MsgCommonDefinitions = {
 ${ros1Entries}
-  };
-
-  type Ros2MsgCommonDefinitions = {
-${ros2Entries}
-  };
-
-  const ros1: Ros1MsgCommonDefinitions;
-  const ros2: Ros2MsgCommonDefinitions;
-  export { ros1, ros2 };
-}
-=======
-export type RosMsgCommonDefinitions = {
-${entries}
 };
 
-declare const definitions: RosMsgCommonDefinitions;
-export { definitions };
->>>>>>> b91d475b
+export type Ros2MsgCommonDefinitions = {
+${ros2Entries}
+};
+
+declare const ros1: Ros1MsgCommonDefinitions;
+declare const ros2: Ros2MsgCommonDefinitions;
+export { ros1, ros2 };
 `;
 }
 
